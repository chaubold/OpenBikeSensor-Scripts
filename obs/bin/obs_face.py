import argparse
import pathlib
from multiprocessing import Process, Queue
import logging
import os
import sys
import time

import jsons
import coloredlogs

from obs.face.importer import ImportMeasurementsCsv
from obs.face.annotate import AnnotateMeasurements
from obs.face.filter import MeasurementFilter
from obs.face.geojson import ExportMeasurements, ExportRoadAnnotation
from obs.face.osm import DataSource as OSMDataSource
from obs.face.filter import PrivacyFilter, AnonymizationMode

log = logging.getLogger(__name__)


def collect_datasets(path, exclusion_list):
    datasets = []
    path_absolute = os.path.abspath(path)

    for root, dirs, files in os.walk(path):
        unused, user_id = os.path.split(root)
        for filename in files:
            filename_no_extension, extension = os.path.splitext(filename)
            if extension == ".csv":
                filename_absolute = os.path.abspath(os.path.join(root, filename))
                filename_relative = os.path.relpath(filename_absolute, start=path_absolute)

                # test against exclusion list
                keep = True
                for p in exclusion_list:
                    hit = filename_relative.startswith(p)
                    if hit:
                        keep = False
                        break

                if keep:
                    dataset = {
                        "format": "CSV",
                        "filename": filename_absolute,
                        "filename_relative": filename_relative,
                        "user_id": user_id,
                    }
                    datasets.append(dataset)
                    log.debug("adding " + filename_relative)
                else:
                    log.debug("excluding " + filename_relative)

    return datasets


def process_datasets(datasets, path_annotated, osm, skip_if_json_exists=True, path_cache='./cache',
                     n_worker_processes=1, process_parallel=True, right_hand_traffic=True):

    log.info("annotating datasets")

    annotator = AnnotateMeasurements(osm, cache_dir=path_cache)
    measurement_filter = MeasurementFilter()
    importer = ImportMeasurementsCsv(right_hand_traffic=right_hand_traffic)

    input_queue = Queue()
    output_queue = Queue()

    n_in = len(datasets)
    for dataset in datasets:
        input_queue.put(dataset)

    # Create new processes
    if process_parallel:
        processes = [None] * n_worker_processes
    else:
        processes = []
        dummy_process = AnnotationProcess(0, input_queue, output_queue, importer, annotator, measurement_filter,
                                          path_annotated, skip_if_json_exists)

    finished = False
    measurements = []
    statistics = {
        "n_files": 0,
        "n_measurements": 0,
        "n_valid": 0,
        "n_confirmed": 0,
        "t_min": None,
        "t_max": None,
        "t_total": 0,
        "n_segments": 0,
        "t": 0,
        "d": 0
    }

    n_out = 0
    while not finished:
        # analyze
        n_alive = 0
        for p in processes:
            n_alive += (p is not None) and p.is_alive()

        finished = output_queue.empty() and input_queue.empty() and (n_out == n_in)

        log.debug("datasets: total %s, input queue %s, output queue %s, "
                 "finished %s (%s measurements); worker: running %s, total %s",
                 n_in, input_queue.qsize(), output_queue.qsize(), n_out,
                 len(measurements), n_alive, len(processes))

        if process_parallel:
            # (re)spawn processes
            if not finished:
                for [process_id, p] in enumerate(processes):
                    if p is None or not p.is_alive():
                        q = AnnotationProcess(process_id, input_queue, output_queue, importer, annotator,
                                              measurement_filter, path_annotated, skip_if_json_exists)
                        q.start()
                        processes[process_id] = q
                time.sleep(1)
        elif not input_queue.empty():
            dummy_process.dequeue_and_process()

        # empty output queue
        while not output_queue.empty():
            dataset = output_queue.get()
            if dataset is not None:
                measurements += dataset["measurements"]
                statistics = combine_statistics(statistics, dataset["statistics"])
            n_out += 1

    for p in processes:
        if p is not None:
            p.join()

    if n_out != n_in:
        raise ValueError("parallel processing failed")

    return measurements, statistics


def combine_statistics(a, b):
    stats = {
        "n_files": a["n_files"] + b["n_files"],
        "n_measurements": a["n_measurements"] + b["n_measurements"],
        "n_valid": a["n_valid"] + b["n_valid"],
        "n_confirmed": a["n_confirmed"] + b["n_confirmed"],
        "t_min": a["t_min"] if a["t_min"] is not None and (b["t_min"] is None or a["t_min"] < b["t_min"]) else b[
            "t_min"],
        "t_max": a["t_max"] if a["t_max"] is not None and (b["t_max"] is None or a["t_max"] > b["t_max"]) else b[
            "t_max"],
        "t_total": a["t_total"] + b["t_total"],
        "n_segments": a["n_segments"] + b["n_segments"],
        "t": a["t"] + b["t"],
        "d": a["d"] + b["d"]
    }
    return stats


class AnnotationProcess(Process):
    def __init__(self, process_id, job_queue, result_queue, importer, annotator, measurement_filter, path_annotated,
                 skip_if_json_exists):
        Process.__init__(self, name=process_id)

        self.process_id = process_id
        self.job_queue = job_queue
        self.result_queue = result_queue
        self.importer = importer
        self.annotator = annotator
        self.measurement_filter = measurement_filter
        self.path_annotated = path_annotated
        self.process_name = "AnnotationProcess" + str(process_id)
        self.skip_if_json_exists = skip_if_json_exists

    def run(self):
        while not self.job_queue.empty():
            self.dequeue_and_process()

    def dequeue_and_process(self):
        dataset = self.job_queue.get()
        measurements = self.annotate(dataset)
        self.result_queue.put(measurements)

    def annotate(self, dataset):
        filename_json = os.path.join(self.path_annotated,
                                     os.path.splitext(dataset["filename_relative"])[0] + '.json')

        dataset_annotated = None
        do_annotate = True
        if self.skip_if_json_exists and os.path.isfile(filename_json):
            t1 = pathlib.Path(dataset["filename"]).stat().st_mtime
            t2 = pathlib.Path(filename_json).stat().st_mtime

            if t1 <= t2:
                log.debug("using cached result: " + filename_json)
                with open(filename_json, 'r') as infile:
                    dataset_annotated = jsons.loads(infile.read())
                do_annotate = False
            else:
                log.debug("cached result is outdated")

        if do_annotate:
            filename_log = os.path.join(self.path_annotated,
                                        os.path.splitext(dataset["filename_relative"])[0] + '.log')

            os.makedirs(os.path.dirname(filename_log), exist_ok=True)
            with open(filename_log, "w") as logfile:
                try:
                    measurements, statistics = self.importer.read(dataset["filename"], user_id=dataset["user_id"],
                                                                  dataset_id=dataset["filename_relative"],
                                                                  log=logfile)
                    measurements = self.annotator.annotate(measurements)

                    measurements = self.measurement_filter.filter(measurements, log=logfile)

                    dataset_annotated = {"measurements": measurements, "statistics": statistics}
                    # write out
                    os.makedirs(os.path.dirname(filename_json), exist_ok=True)
                    with open(filename_json, 'w') as outfile:
                        outfile.write(jsons.dumps(dataset_annotated))

                except (ValueError, IOError):
                    log.exception("Annotation failed with error")
                    dataset_annotated = None

        return dataset_annotated


def main():
    parser = argparse.ArgumentParser(description='annotates, filters, aggregates OpenBikeSensor files, and exports '
                                                 'them for visualization')

    parser.add_argument('-A', '--annotate', required=False, action='store_true',
                        help='annotates measurements using OSM data')
    parser.add_argument('-C', '--collect', required=False, action='store_true',
                        help='collects all confirmed and valid measurements and stores it in one file')
    parser.add_argument('-V', '--visualization', required=False, action='store_true',
                        help='creates the GeoJson data required by the OBS visualization')

    parser.add_argument('-i', '--input', required=False, action='store', default=None,
                        help='path to the location where CSV data files are located')
    parser.add_argument('-e', '--input-exclude', required=False, action='append', default=[],
                        help='data to be excluded, given by path prefix in the input directory tree')

    parser.add_argument('-b', '--base-path', required=False, action='store', default='./data/',
                        help='base path to where all data is stored')
    parser.add_argument('--no-base-path', action='store_const', const=None, dest='base_path',
                        help='do not use a base path (provide explicit paths as required)')

    parser.add_argument('--path-annotated', required=False, action='store', default=None,
                        help='path for storing annotated data')
    parser.add_argument('--output-collected', required=False, action='store', default=None,
                        help='filename for storing collected data')
    parser.add_argument('--output-geojson-roads', required=False, action='store', default=None,
                        help='filename for storing roads visualization GeoJson data')
    parser.add_argument('--output-geojson-measurements', required=False, action='store', default=None,
                        help='filename for storing measurement visualization GeoJson data')

    parser.add_argument('--path-cache', required=False, action='store', default='./cache',
                        help='path where the visualization data will be stored')

    parser.add_argument('-D', '--district', required=False, action='append', default=[],
                        help='name of a district (Landkreis) from which the OSM data should be used, can be used '
                             'several times')

    parser.add_argument('--left-hand-traffic', required=False, action='store_false', dest='right_hand_traffic',
                        default=True,
                        help='switches to left-hand traffic (otherwise: right-hand traffic); right instead left '
                             'sensor is used, and the exported visualization is adapted')

    parser.add_argument('-p', '--parallel', required=False, action='store', default=0, type=int,
                        help='disables parallel processing if 0, otherwise defines the number of worker processes ')

    parser.add_argument('--recompute', required=False, action='store_true', default=False,
                        help='always recompute annotation results')

    parser.add_argument('--anonymize-user-id', action='store', type=AnonymizationMode, default=AnonymizationMode.REMOVE, metavar='remove|hashed|keep',
                        help='Choose whether to "remove" user ID (default), store only "hashed" versions (requires --anonymization-hash-salt) or "keep" '
                        'the full user ID in outputs.')

    parser.add_argument('--anonymize-measurement-id', action='store', type=AnonymizationMode, default=AnonymizationMode.REMOVE, metavar='remove|hashed|keep',
                        help='Choose whether to "remove" measurement ID, store only "hashed" versions (requires --anonymization-hash-salt) or "keep" '
                        'the full measurement ID in outputs.')

    parser.add_argument('--anonymization-hash-salt', action='store', type=str,
                        help='A salt/seed for use when hashing user or measurement IDs. Arbitrary string, but kept secret.')

    parser.add_argument('-v', '--verbose', action='store_true', help='be verbose')

    args = parser.parse_args()

<<<<<<< HEAD
    coloredlogs.install(level=logging.DEBUG if args.verbose else logging.INFO,
        fmt="%(asctime)s %(name)s %(levelname)s %(message)s")

    if args.input is None:
        args.input = os.path.join(args.base_path, 'input')
    if args.path_annotated is None:
        args.path_annotated = os.path.join(args.base_path, 'annotated')
    if args.output_collected is None:
        args.output_collected = os.path.join(args.base_path, 'collected', 'measurements.json')
    if args.output_geojson_roads is None:
        args.output_geojson_roads = os.path.join(args.base_path, 'visualization', 'roads.json')
    if args.output_geojson_measurements is None:
        args.output_geojson_measurements = os.path.join(args.base_path, 'visualization', 'measurements.json')
=======
    if args.base_path is not None:
        if args.input is None:
            args.input = os.path.join(args.base_path, 'input')
        if args.path_annotated is None:
            args.path_annotated = os.path.join(args.base_path, 'annotated')
        if args.output_collected is None:
            args.output_collected = os.path.join(args.base_path, 'collected', 'measurements.json')
        if args.output_geojson_roads is None:
            args.output_geojson_roads = os.path.join(args.base_path, 'visualization', 'roads.json')
        if args.output_geojson_measurements is None:
            args.output_geojson_measurements = os.path.join(args.base_path, 'visualization', 'measurements.json')
>>>>>>> 57e4f517

    if args.anonymize_user_id == AnonymizationMode.HASHED and args.anonymization_hash_salt is None:
      raise ValueError("--anonymization-hash-salt is required for --anonymize-user-id=hashed")

    if args.anonymize_measurement_id == AnonymizationMode.HASHED and args.anonymization_hash_salt is None:
      raise ValueError("--anonymization-hash-salt is required for --anonymize-measurement-id=hashed")

    log.debug("parameter list:")
    log.debug("input=%s", args.input)
    log.debug("path_annotated=%s", args.path_annotated)
    log.debug("output_collected=%s", args.output_collected)
    log.debug("anonymize user ID=%s", args.anonymize_user_id)
    log.debug("anonymize measurement ID=%s", args.anonymize_measurement_id)
    log.debug("district=%s", "|".join(args.district))
    log.debug("traffic=%s hand", "right" if args.right_hand_traffic else "left")

    if args.annotate or args.collect or args.visualization:
        log.info('Loading OpenStreetMap data')
        osm = OSMDataSource(areas=args.district, query_family="roads_in_admin_boundary", cache_dir=args.path_cache)

    if args.annotate or args.collect:
<<<<<<< HEAD
        log.info('Collecting datasets')
=======
        if not args.input:
            logging.error('--input or --base-path required')
            sys.exit(1)

        if not args.path_annotated:
            logging.error('--path-annotated or --base-path required')
            sys.exit(1)

        logging.info('Collecting datasets')
>>>>>>> 57e4f517
        datasets = collect_datasets(args.input, args.input_exclude)

        log.info('Annotating and filtering CSV files')
        measurements, statistics = process_datasets(datasets, args.path_annotated, osm, path_cache=args.path_cache,
                                                    skip_if_json_exists=not args.recompute,
                                                    n_worker_processes=args.parallel,
                                                    process_parallel=args.parallel > 0)

        log.info("Statistics:")
        log.info("number of files:        %s", statistics["n_files"])
        log.info("total measurements:     %s", statistics["n_measurements"])
        log.info("valid measurements:     %s", statistics["n_valid"])
        log.info("confirmed measurements: %s", statistics["n_confirmed"])
        log.info("time range:             %s to %s", statistics["t_min"], statistics["t_max"])
        log.info("continuous time:        %ss", statistics["t"])
        log.info("continuous distance:    %sm", statistics["d"])
        log.info("continuous segments:    %s", statistics["n_segments"])

    if args.collect:
<<<<<<< HEAD
        log.info("exporting collected measurements")
=======
        if not args.output_collected:
            logging.error('--output-collected or --base-path required')
            sys.exit(1)

        logging.info("exporting collected measurements")
>>>>>>> 57e4f517
        # write out
        os.makedirs(os.path.dirname(args.output_collected), exist_ok=True)
        with open(args.output_collected, 'w') as outfile:
            outfile.write(jsons.dumps({"measurements": measurements, "statistics": statistics}))

    if args.visualization:
<<<<<<< HEAD
        log.info("exporting visualization data")
=======
        if not args.output_collected:
            logging.error('--output-collected or --base-path required')
            sys.exit(1)

        if not args.output_geojson_measurements:
            logging.error('--output-geojson-measurements or --base-path required')
            sys.exit(1)

        if not args.output_geojson_roads:
            logging.error('--output-geojson-roads or --base-path required')
            sys.exit(1)


        logging.info("exporting visualization data")
>>>>>>> 57e4f517
        with open(args.output_collected, 'r') as infile:
            data = jsons.loads(infile.read())
        measurements = data["measurements"]

        # always filter for privacy
        measurements = PrivacyFilter(
            user_id_mode=args.anonymize_user_id,
            measurement_id_mode=args.anonymize_measurement_id,
            hash_salt=args.anonymization_hash_salt,
          ).filter(measurements)

        log.info("exporting GeoJson measurements")
        exporter = ExportMeasurements(args.output_geojson_measurements, do_filter=True)
        exporter.add_measurements(measurements)
        exporter.finalize()

        log.info("exporting GoeJson roads")
        exporter = ExportRoadAnnotation(args.output_geojson_roads, osm, right_hand_traffic=args.right_hand_traffic)
        exporter.add_measurements(measurements)
        exporter.finalize()

    log.info("done")


if __name__ == "__main__":
    main()<|MERGE_RESOLUTION|>--- conflicted
+++ resolved
@@ -288,21 +288,9 @@
 
     args = parser.parse_args()
 
-<<<<<<< HEAD
     coloredlogs.install(level=logging.DEBUG if args.verbose else logging.INFO,
         fmt="%(asctime)s %(name)s %(levelname)s %(message)s")
 
-    if args.input is None:
-        args.input = os.path.join(args.base_path, 'input')
-    if args.path_annotated is None:
-        args.path_annotated = os.path.join(args.base_path, 'annotated')
-    if args.output_collected is None:
-        args.output_collected = os.path.join(args.base_path, 'collected', 'measurements.json')
-    if args.output_geojson_roads is None:
-        args.output_geojson_roads = os.path.join(args.base_path, 'visualization', 'roads.json')
-    if args.output_geojson_measurements is None:
-        args.output_geojson_measurements = os.path.join(args.base_path, 'visualization', 'measurements.json')
-=======
     if args.base_path is not None:
         if args.input is None:
             args.input = os.path.join(args.base_path, 'input')
@@ -314,7 +302,6 @@
             args.output_geojson_roads = os.path.join(args.base_path, 'visualization', 'roads.json')
         if args.output_geojson_measurements is None:
             args.output_geojson_measurements = os.path.join(args.base_path, 'visualization', 'measurements.json')
->>>>>>> 57e4f517
 
     if args.anonymize_user_id == AnonymizationMode.HASHED and args.anonymization_hash_salt is None:
       raise ValueError("--anonymization-hash-salt is required for --anonymize-user-id=hashed")
@@ -336,9 +323,6 @@
         osm = OSMDataSource(areas=args.district, query_family="roads_in_admin_boundary", cache_dir=args.path_cache)
 
     if args.annotate or args.collect:
-<<<<<<< HEAD
-        log.info('Collecting datasets')
-=======
         if not args.input:
             logging.error('--input or --base-path required')
             sys.exit(1)
@@ -347,8 +331,7 @@
             logging.error('--path-annotated or --base-path required')
             sys.exit(1)
 
-        logging.info('Collecting datasets')
->>>>>>> 57e4f517
+        log.info('Collecting datasets')
         datasets = collect_datasets(args.input, args.input_exclude)
 
         log.info('Annotating and filtering CSV files')
@@ -368,24 +351,18 @@
         log.info("continuous segments:    %s", statistics["n_segments"])
 
     if args.collect:
-<<<<<<< HEAD
-        log.info("exporting collected measurements")
-=======
         if not args.output_collected:
             logging.error('--output-collected or --base-path required')
             sys.exit(1)
 
-        logging.info("exporting collected measurements")
->>>>>>> 57e4f517
+        log.info("exporting collected measurements")
+
         # write out
         os.makedirs(os.path.dirname(args.output_collected), exist_ok=True)
         with open(args.output_collected, 'w') as outfile:
             outfile.write(jsons.dumps({"measurements": measurements, "statistics": statistics}))
 
     if args.visualization:
-<<<<<<< HEAD
-        log.info("exporting visualization data")
-=======
         if not args.output_collected:
             logging.error('--output-collected or --base-path required')
             sys.exit(1)
@@ -398,9 +375,8 @@
             logging.error('--output-geojson-roads or --base-path required')
             sys.exit(1)
 
-
-        logging.info("exporting visualization data")
->>>>>>> 57e4f517
+        log.info("exporting visualization data")
+
         with open(args.output_collected, 'r') as infile:
             data = jsons.loads(infile.read())
         measurements = data["measurements"]
